--- conflicted
+++ resolved
@@ -4,58 +4,11 @@
 	"bytes"
 	"fmt"
 	"strings"
-<<<<<<< HEAD
-=======
-
-	etcd "github.com/coreos/etcd/client"
-	"github.com/quantum/castle/pkg/util"
->>>>>>> 477e0009
 )
 
 type CephMonitorConfig struct {
 	Name     string
 	Endpoint string
-}
-
-<<<<<<< HEAD
-func splitList(list string) []string {
-	if list == "" {
-		return nil
-	}
-
-	return strings.Split(list, ",")
-}
-
-func writeFile(filePath string, contentBuffer bytes.Buffer) error {
-	dir := filepath.Dir(filePath)
-	if err := os.MkdirAll(dir, 0744); err != nil {
-		return fmt.Errorf("failed to create config file directory at %s: %+v", dir, err)
-	}
-	if err := ioutil.WriteFile(filePath, contentBuffer.Bytes(), 0644); err != nil {
-		return fmt.Errorf("failed to write config file to %s: %+v", filePath, err)
-	}
-
-	return nil
-=======
-func NewConfig(etcdClient etcd.KeysAPI, clusterName, privateIPv4, monNames, initMonitorNames, devices string, forceFormat bool) Config {
-	// caller should have provided a comma separated list of monitor names, split those into a
-	// list/slice, then create a slice of CephMonitorConfig structs based off those names
-	initMonNameSet := util.SplitList(initMonitorNames)
-	initMonSet := make([]CephMonitorConfig, len(initMonNameSet))
-	for i := range initMonNameSet {
-		initMonSet[i] = CephMonitorConfig{Name: initMonNameSet[i]}
-	}
-
-	return Config{
-		ClusterName:     clusterName,
-		EtcdClient:      etcdClient,
-		PrivateIPv4:     privateIPv4,
-		MonNames:        util.SplitList(monNames),
-		InitialMonitors: initMonSet,
-		Devices:         util.SplitList(devices),
-		ForceFormat:     forceFormat,
-	}
->>>>>>> 477e0009
 }
 
 func writeGlobalConfigFileSection(contentBuffer *bytes.Buffer, cfg Config, c *clusterInfo, runDir string) error {
